//! TOML configuration file parsing
use std::{path::PathBuf, str::FromStr};

use serde::Deserialize;

use crate::config::builder::ConfigBuilder;

lazy_static::lazy_static! {
    pub static ref DEFAULT_FILEPATH: PathBuf = home::home_dir()
            .unwrap_or_else(|| PathBuf::from_str("~/").unwrap())
            .join(".starknet")
            .join("config.toml");
}

#[derive(Deserialize, Debug, PartialEq)]
struct EthereumConfig {
    url: Option<String>,
    user: Option<String>,
    password: Option<String>,
}

#[derive(Deserialize, Debug, PartialEq)]
struct FileConfig {
    ethereum: Option<EthereumConfig>,
}

impl FileConfig {
    fn into_config_options(self) -> ConfigBuilder {
        use crate::config::ConfigOption;
        match self.ethereum {
            Some(eth) => ConfigBuilder::default()
                .with(ConfigOption::EthereumUrl, eth.url)
                .with(ConfigOption::EthereumUser, eth.user)
                .with(ConfigOption::EthereumPassword, eth.password),
            None => ConfigBuilder::default(),
        }
    }
}

<<<<<<< HEAD
    /// Parses the file at the [default filepath](static@DEFAULT_FILEPATH).
    pub fn from_default_filepath() -> std::io::Result<Self> {
        Self::from_filepath(&DEFAULT_FILEPATH)
    }
=======
/// Parses a [ConfigBuilder] from a toml format file.
pub fn config_from_filepath(filepath: &std::path::Path) -> std::io::Result<ConfigBuilder> {
    let file_contents = std::fs::read_to_string(filepath)?;
    config_from_str(&file_contents)
}
>>>>>>> 5a733389

/// Parses a [ConfigBuilder] from a toml format file at `~/.starknet/config.toml` (see [DEFAULT_FILEPATH]).
pub fn config_from_default_filepath() -> std::io::Result<ConfigBuilder> {
    config_from_filepath(&DEFAULT_FILEPATH)
}

fn config_from_str(s: &str) -> std::io::Result<ConfigBuilder> {
    toml::from_str::<FileConfig>(s)
        .map_err(|err| std::io::Error::new(std::io::ErrorKind::InvalidData, err.to_string()))
        .map(|cfg| cfg.into_config_options())
}

#[cfg(test)]
mod tests {
    use super::*;
    use crate::config::ConfigOption;

    #[test]
    fn ethereum_url() {
        let value = "value".to_owned();
        let toml = format!(r#"ethereum.url = "{}""#, value);
        let mut cfg = config_from_str(&toml).unwrap();
        assert_eq!(cfg.take(ConfigOption::EthereumUrl), Some(value));
    }

    #[test]
    fn ethereum_user() {
        let value = "value".to_owned();
        let toml = format!(r#"ethereum.user = "{}""#, value);
        let mut cfg = config_from_str(&toml).unwrap();
        assert_eq!(cfg.take(ConfigOption::EthereumUser), Some(value));
    }

    #[test]
    fn ethereum_password() {
        let value = "value".to_owned();
        let toml = format!(r#"ethereum.password = "{}""#, value);
        let mut cfg = config_from_str(&toml).unwrap();
        assert_eq!(cfg.take(ConfigOption::EthereumPassword), Some(value));
    }

    #[test]
    fn ethereum_section() {
        let user = "user".to_owned();
        let url = "url".to_owned();
        let password = "password".to_owned();

        let toml = format!(
            r#"[ethereum]
user = "{}"
url = "{}"
password = "{}""#,
            user, url, password
        );

        let mut cfg = config_from_str(&toml).unwrap();
        assert_eq!(cfg.take(ConfigOption::EthereumUser), Some(user));
        assert_eq!(cfg.take(ConfigOption::EthereumUrl), Some(url));
        assert_eq!(cfg.take(ConfigOption::EthereumPassword), Some(password));
    }

    #[test]
    fn empty_config() {
        let cfg = config_from_str("").unwrap();
        assert_eq!(cfg, ConfigBuilder::default());
    }
}<|MERGE_RESOLUTION|>--- conflicted
+++ resolved
@@ -37,20 +37,13 @@
     }
 }
 
-<<<<<<< HEAD
-    /// Parses the file at the [default filepath](static@DEFAULT_FILEPATH).
-    pub fn from_default_filepath() -> std::io::Result<Self> {
-        Self::from_filepath(&DEFAULT_FILEPATH)
-    }
-=======
 /// Parses a [ConfigBuilder] from a toml format file.
 pub fn config_from_filepath(filepath: &std::path::Path) -> std::io::Result<ConfigBuilder> {
     let file_contents = std::fs::read_to_string(filepath)?;
     config_from_str(&file_contents)
 }
->>>>>>> 5a733389
 
-/// Parses a [ConfigBuilder] from a toml format file at `~/.starknet/config.toml` (see [DEFAULT_FILEPATH]).
+/// Parses a [ConfigBuilder] from a toml format file at `~/.starknet/config.toml` (see [DEFAULT_FILEPATH](static@DEFAULT_FILEPATH)).
 pub fn config_from_default_filepath() -> std::io::Result<ConfigBuilder> {
     config_from_filepath(&DEFAULT_FILEPATH)
 }
